--- conflicted
+++ resolved
@@ -1,22 +1,14 @@
-<<<<<<< HEAD
-use rayon::prelude::*;
 use std::cmp::min;
-
-use fxhash::FxHashMap as HashMap;
-use time::Duration;
-=======
-use fxhash::FxHashMap as HashMap;
-use fxhash::FxHashSet as HashSet;
-use rayon::prelude::*;
-use serde::{Deserialize, Serialize};
-use std::cmp::{min, Ordering};
 use std::collections::BTreeMap;
 use std::fs;
 use std::path::Path;
 use std::path::PathBuf;
-use std::{collections::hash_map::Entry, fmt::Display, fs::File, io::BufReader, ops::Add};
-use time::{Duration, PrimitiveDateTime};
->>>>>>> 7e30cded
+use std::{fs::File, io::BufReader};
+
+use fxhash::FxHashMap as HashMap;
+use rayon::prelude::*;
+use serde::{Deserialize, Serialize};
+use time::Duration;
 
 use crate::bench;
 use crate::containers::MessageSet;
@@ -35,184 +27,10 @@
 
 /// Split an anonymity set by the destination of its messages
 fn split_by_destination(
-<<<<<<< HEAD
     set: MessageSet,
     destination_mapping: &DestinationMapping,
 ) -> HashMap<DestinationId, MessageSet> {
     set.split_by(|message| *destination_mapping.get(&message).unwrap())
-=======
-    set: HashSet<MessageId>,
-    destination_mapping: &HashMap<MessageId, DestinationId>,
-) -> HashMap<DestinationId, HashSet<MessageId>> {
-    let mut res: HashMap<DestinationId, HashSet<MessageId>> = HashMap::default();
-
-    for message in set {
-        let destination = destination_mapping.get(&message).unwrap();
-        res.entry(*destination).or_default().insert(message);
-    }
-
-    res
-}
-
-pub fn compute_message_anonymity_sets(
-    trace: &Trace,
-    min_delay: Duration,
-    max_delay: Duration,
-    source_mapping: &HashMap<MessageId, SourceId>,
-    destination_mapping: &HashMap<MessageId, DestinationId>,
-) -> HashMap<SourceId, Vec<(MessageId, HashMap<DestinationId, (usize, usize)>)>> {
-    // for each source, compute its queue of events (messages entering and leaving the network)
-    let events = compute_event_queues(trace, min_delay, max_delay);
-
-    // process the event queue, keeping track of which messages
-    // are in the window (and thus, the anonymity set)
-
-    // we collect the messages and their per-destination anonymity set descriptors
-    // in the following variable.
-    // Each (usize,usize) tuple describes:
-    // 1. the number of _new_ messages in this anonymity set compared to the
-    //    previous one in this source-destination pair.
-    // 2. the number of _overlapping_ messages between this anonymity set and the
-    //    previous one in this source-destination pair.
-    let mut message_anon_sets: Vec<(MessageId, HashMap<DestinationId, (usize, usize)>)> =
-        Vec::new();
-
-    // the anonymity set of each source message (that is still in the window)
-    let mut current_message_anon_sets: HashMap<MessageId, HashSet<MessageId>> = HashMap::default();
-
-    // also remember the last one per source, so we can compute the relative difference
-    // (the previous one is already split by destination)
-    let mut last_message_anon_set: HashMap<SourceId, HashMap<DestinationId, HashSet<MessageId>>> =
-        HashMap::default();
-
-    // // keep track of the source messages in the current window
-    // let mut current_source_messages: HashSet<MessageId> = HashSet::default();
-
-    for event in events {
-        match event.event_type {
-            EventTypeAndId::AddSourceMessage(_) => {
-                // A source message was first observed
-                current_message_anon_sets.insert(event.m_id, HashSet::default());
-            }
-            EventTypeAndId::RemoveSourceMessage(_) => {
-                // The "window" of a source message has expired. Consequently,
-                // it can be differentiated from messages arriving later than
-                // this at their destination.
-                let this_message_anon_set = current_message_anon_sets.remove(&event.m_id).unwrap();
-
-                // We now compute this anonymity set's delta from the last anonymity set
-                // (per destination) and aggregate it to the numbers of added and shared messages.
-
-                // split the anonymity set by destination
-                let this_message_anon_set: std::collections::HashMap<
-                    DestinationId,
-                    std::collections::HashSet<
-                        MessageId,
-                        std::hash::BuildHasherDefault<fxhash::FxHasher>,
-                    >,
-                    std::hash::BuildHasherDefault<fxhash::FxHasher>,
-                > = split_by_destination(this_message_anon_set, destination_mapping);
-
-                let source = source_mapping.get(&event.m_id).unwrap();
-
-                // compute the relative difference (per destination) of the new anonymity set,
-                // from the anonymity set of the last message of that source
-                let relative_difference: HashMap<DestinationId, (usize, usize)> =
-                    match last_message_anon_set.get(source) {
-                        None => {
-                            // all messages are new
-                            this_message_anon_set
-                                .iter()
-                                .map(|(dest, messages)| (dest.clone(), (messages.len(), 0)))
-                                .collect()
-                        }
-                        Some(previous) => {
-                            // compute the difference per destination.
-                            // Destinations that aren't present anymore are left out (would be (0,0) anyway).
-                            this_message_anon_set
-                                .iter()
-                                .map(|(dest, messages)| {
-                                    (
-                                        dest.clone(),
-                                        match previous.get(&dest) {
-                                            None => (messages.len(), 0),
-                                            Some(previous_messages) => {
-                                                relative_set_distance(previous_messages, &messages)
-                                            }
-                                        },
-                                    )
-                                })
-                                .collect()
-                        }
-                    };
-
-                // save the aggregated anonymity set delta as the next result
-                message_anon_sets.push((event.m_id, relative_difference));
-
-                // remember the original (but split by destination) anonymity set for next iteration
-                last_message_anon_set.insert(source.clone(), this_message_anon_set);
-            }
-            EventTypeAndId::AddDestinationMessage(_) => {
-                // A message arrived at its destination. It is therefore
-                // part of the anonymity set of each source message that
-                // we haven't removed from the source set yet.
-                for anonymity_set in current_message_anon_sets.values_mut() {
-                    anonymity_set.insert(event.m_id);
-                }
-            }
-        };
-    }
-
-    // Split messages by source
-    let mut result: HashMap<SourceId, Vec<(MessageId, HashMap<DestinationId, (usize, usize)>)>> =
-        HashMap::default();
-    for (message, anon_set) in message_anon_sets {
-        let source = source_mapping.get(&message).unwrap();
-        result.entry(*source).or_default().push((message, anon_set));
-    }
-
-    result
-}
-
-fn compute_source_and_destination_mapping(
-    trace: &Trace,
-) -> (
-    HashMap<MessageId, SourceId>,
-    HashMap<MessageId, DestinationId>,
-) {
-    let mut source_mapping = HashMap::default();
-    let mut destination_mapping = HashMap::default();
-    for entry in trace.entries.iter() {
-        source_mapping.insert(entry.m_id, entry.source_id.clone());
-        destination_mapping.insert(entry.m_id, entry.destination_id.clone());
-    }
-    (source_mapping, destination_mapping)
-}
-
-fn compute_source_and_destination_message_mapping(
-    trace: &Trace,
-) -> (
-    HashMap<SourceId, Vec<MessageId>>,
-    HashMap<DestinationId, Vec<MessageId>>,
-) {
-    let mut source_message_mapping = HashMap::default();
-    let mut destination_message_mapping = HashMap::default();
-    for trace_entry in trace.entries.iter() {
-        match source_message_mapping.entry(trace_entry.source_id.clone()) {
-            Entry::Vacant(e) => {
-                e.insert(vec![trace_entry.m_id]);
-            }
-            Entry::Occupied(mut e) => e.get_mut().push(trace_entry.m_id),
-        }
-        match destination_message_mapping.entry(trace_entry.destination_id.clone()) {
-            Entry::Vacant(e) => {
-                e.insert(vec![trace_entry.m_id]);
-            }
-            Entry::Occupied(mut e) => e.get_mut().push(trace_entry.m_id),
-        }
-    }
-    (source_message_mapping, destination_message_mapping)
->>>>>>> 7e30cded
 }
 
 /* Currently computes this completely from source perspective:
@@ -547,7 +365,7 @@
 pub fn simple_example_generator(
     min_delay: i64,
     max_delay: i64,
-    network_trace: Trace,
+    network_trace: &Trace,
     source_relationship_anonymity_set: HashMap<SourceId, Vec<(MessageId, Vec<DestinationId>)>>,
     path: PathBuf,
 ) {
@@ -574,11 +392,6 @@
 }
 #[cfg(test)]
 mod tests {
-    use std::{
-        collections::HashMap,
-        path::{Path, PathBuf},
-    };
-
     use crate::metric::*;
 
     fn execute_test(path: &str) {
@@ -588,7 +401,7 @@
         let max_delay = Duration::milliseconds(parameters.max_delay);
         let trace_path = String::from(path) + "/network_trace.csv";
         let sras_path = String::from(path) + "/sras.json";
-        let network_trace = Trace::from_csv(trace_path).unwrap();
+        let network_trace = TraceBuilder::from_csv(trace_path).unwrap().build().unwrap();
         let expected_sras = read_sras(&sras_path).unwrap();
         let (sras, _) =
             compute_relationship_anonymity(&network_trace, min_delay, max_delay).unwrap();
