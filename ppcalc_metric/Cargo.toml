--- conflicted
+++ resolved
@@ -7,13 +7,8 @@
 rayon = "1.7.0"
 csv = "1.2.0"
 serde = { version = "1", features = ["derive"] }
-<<<<<<< HEAD
 time = { version = "0.3.20", features = ["macros", "serde-human-readable", "local-offset"] }
 fxhash = "0.2"
 thiserror = "1.0"
 crossbeam-channel = "0.5"
-=======
-time = { version = "0.3.20", features = ["macros", "serde-human-readable"] }
-fxhash = "0.2"
-serde_json = "1.0.96"
->>>>>>> 7e30cded
+serde_json = "1.0.96"